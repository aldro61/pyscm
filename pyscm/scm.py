--- conflicted
+++ resolved
@@ -177,67 +177,3 @@
 
 class SetCoveringMachineClassifier(BaseSetCoveringMachine):
     def _get_best_utility_rules(self, X, y, X_argsort_by_feature, example_idx):
-<<<<<<< HEAD
-        return find_max_utility(self.p, X, y, X_argsort_by_feature, example_idx, np.ones(X.shape[1]))
-
-def log_lambda(x, ld):
-    return (np.log(1 + x) / float(np.log(ld))) + 1
-
-def tanh_lambda(x, ld):
-    return np.tanh(ld * x) + 1
-
-def arctan_lambda(x, ld):
-    return ((2 / float(np.pi)) * np.arctan((2 / float(np.pi)) * x * ld)) + 1
-
-def abs_lambda(x, ld):
-    return (x * ld / float(1 + np.abs(x * ld))) + 1
-
-class GroupSetCoveringMachineClassifier(BaseSetCoveringMachine):
-    # Pour resoudre ca, il va falloir utiliser le utility_function_additional_args car best_utility prends juste 4
-    # arguments obligatoires et le reste est lu dans ce dictionnaire.
-    # Testons d'abord pour passer un np.ones tranquile pour commencer.
-    # def fit(self, X, y, features_weights, iteration_callback=None):
-
-    def fit(self, X, y, groups_ids, iteration_callback=None):
-        features_weights = np.ones(X.shape[1])
-        groups_ids = np.asarray(groups_ids)
-        assert groups_ids.shape[0] == X.shape[1], 'Each features must have a group number'
-
-        # clean version, but keep working with the debug when i get back to it
-        # def call_back_function(model):
-        #     choosen_rules = model.rules
-        #     choosen_rules_idx = [el.feature_idx for el in choosen_rules]
-        #     choosen_rules_groups_ids = groups_ids[choosen_rules_idx]
-        #     for ids in choosen_rules_groups_ids:
-        #         features_weights[groups_ids == ids] += 1
-
-        # TODO: Voir comment je peux proceder sans duplication d'attributs! Car si je duplique va falloir changer la
-        # creation de stump obligatoirement. Donc impacter sur la structure du fit; Ca peut eventuellement se controler
-        # avec mon attribut groups ids. Vu qu'on est en mode inline maintenant plus besoin de stocker tout le vecteur
-        # j'ai juste besoin de la rle choisie (attribut) puis je vais incrementer le poids de toutes les regles
-        # appartenant aux groupes de la regle si la regle est dans plusieurs groups sinon juste le groupe unique.
-        # Donc tout doit etre controler dans mon parametre groups_ids. Sa forme influencant tout
-        def call_back_function(model):
-            choosen_rules = model.rules
-            choosen_rules_idx = [el.feature_idx for el in choosen_rules]
-            # c'est ici je dois travailler avec le choosen_rules_idx 
-            print 'the model is', model
-            print 'the indexes are', choosen_rules_idx
-            choosen_rules_groups_ids = groups_ids[choosen_rules_idx]
-            print choosen_rules_groups_ids
-            for ids in choosen_rules_groups_ids:
-                print 'we r here', ids
-                features_weights[groups_ids == ids] += 1
-                print 'update feature weights in the loop', features_weights
-            print 'update feature weights outside the loop', features_weights
-
-        super(GroupSetCoveringMachineClassifier, self).fit(y=y, X=X, iteration_callback=call_back_function,
-                                                utility__features_weights=features_weights)
-
-    def _get_best_utility_rules(self, X, y, X_argsort_by_feature, example_idx, features_weights):
-        print features_weights
-        print type(features_weights)
-        return find_max_utility(self.p, X, y, X_argsort_by_feature, example_idx, features_weights)
-=======
-        return find_max_utility(self.p, X, y, X_argsort_by_feature, example_idx)
->>>>>>> cfcc91c3
