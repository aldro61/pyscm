#!/usr/bin/env python
# -*- coding: utf-8 -*-
"""
    pyscm -- The Set Covering Machine in Python
    Copyright (C) 2014 Alexandre Drouin

    This program is free software: you can redistribute it and/or modify
    it under the terms of the GNU General Public License as published by
    the Free Software Foundation, either version 3 of the License, or
    (at your option) any later version.

    This program is distributed in the hope that it will be useful,
    but WITHOUT ANY WARRANTY; without even the implied warranty of
    MERCHANTABILITY or FITNESS FOR A PARTICULAR PURPOSE.  See the
    GNU General Public License for more details.

    You should have received a copy of the GNU General Public License
    along with this program.  If not, see <http://www.gnu.org/licenses/>.
"""
from functools import partial

import numpy as np

from ..model import conjunction, disjunction
from ..utils import _conditional_print, _class_to_string, _unpack_binary_bytes_from_ints


class BaseSetCoveringMachine(object):
    def __init__(self, model_type, max_attributes, verbose):
        super(BaseSetCoveringMachine, self).__init__()

        self.verbose = verbose
        self._verbose_print = partial(_conditional_print, condition=verbose)

        if model_type == conjunction:
            self._add_attribute_to_model = self._append_conjunction_model
            self._get_example_idx_by_class = self._get_example_idx_by_class_conjunction
        elif model_type == disjunction:
            self._add_attribute_to_model = self._append_disjunction_model
            self._get_example_idx_by_class = self._get_example_idx_by_class_disjunction
        else:
            raise ValueError("Unsupported model type.")

        self.max_attributes = max_attributes
        self._flags = {}

    def fit(self, binary_attributes, y, X=None, attribute_classifications=None, model_append_callback=None, **kwargs):
        """
        Fit a SCM model.

        Parameters:
        -----------
        binary_attributes: BinaryAttributeListMixin
            A list of unique binary attributes to be used to build the model.

        y: numpy_array, shape=(n_examples,)
            The labels associated to the training examples. y must contain 2 unique class identifiers. The smallest
            class identifier is attributed to negative examples.

        X: numpy_array, shape=(n_examples, n_features), default=None
            The feature vectors associated to the training examples. If X is None, then attribute_classifications is
            expected not to be None.

        attribute_classifications: numpy_array, shape=(n_binary_attributes, n_examples), default=None
            The labels (0 or 1) assigned to the examples in X assigned by each binary attribute individually. This can
            be used to precompute the long classification process. If the value is None, the classifications will be
            computed using X. Thus, if attribute_classifications is None, X is expected not to be None.

        model_append_callback: function, arguments: {new_attribute: BinaryAttribute, default=None}
            A function which is called when a new binary attribute is appended to the model.

        Notes:
        ------
        * HDF5: The SCM can learn from a great number of attributes. Storing them in memory can require a large amount
                of memory space. Therefore, great care is taken to allow attribute_classifications to be a HDF5 dataset.
                We try to prevent loading the entire dataset into memory.
        """
        utility_function_additional_args = {}
        if kwargs != None:
            for key, value in kwargs.iteritems():
                if key[:9] == "utility__":
                    utility_function_additional_args[key[9:]] = value

        if X is None and attribute_classifications is None:
            raise ValueError("X or attribute_classifications must have a value.")

        self._classes, y = np.unique(y, return_inverse=True)
        if len(self._classes) < 2 or len(self._classes) > 2:
            raise ValueError("y must contain two unique classes.")

        self._verbose_print("Example classes are: positive (" + str(self._classes[1]) + "), negative (" + \
                            str(self._classes[0]) + ")")

        positive_example_idx, negative_example_idx = self._get_example_idx_by_class(y)

        self._verbose_print("Got " + str(len(binary_attributes)) + " binary attributes.")
        if attribute_classifications is None:
            self._verbose_print("Classifying the examples with the binary attributes")
            attribute_classifications = binary_attributes.classify(X)
        else:
            self._verbose_print("Binary attribute classifications were precomputed")
            if attribute_classifications.shape[1] != len(binary_attributes):
                raise ValueError("The number of attributes must match in attribute_classifications and",
                                 "binary_attributes.")
            if attribute_classifications.shape[0] != len(y):
                raise ValueError("The number of lines in attribute_classifications must match the number of training" +
                                 "examples.")
        del X, y

        while len(negative_example_idx) > 0 and len(self.model) < self.max_attributes:

            utilities, \
            positive_error_count, \
            negative_cover_count = self._get_binary_attribute_utilities(
                attribute_classifications=attribute_classifications,
                positive_example_idx=positive_example_idx,
                negative_example_idx=negative_example_idx,
                **utility_function_additional_args)

            # Find all the indexes of all attributs with the best utility
            best_utility_idx = np.where(utilities == np.max(utilities))[0]
            n_best_utility_attributes = len(best_utility_idx)

            # Do not select attributes that cover no negative examples and make errors on no positive examples
            best_utility_idx = best_utility_idx[np.logical_or(negative_cover_count[best_utility_idx] != 0,
                                                              positive_error_count[best_utility_idx] != 0)]
            if len(best_utility_idx) == 0:
                self._verbose_print("The attribute of maximal utility does not cover negative examples or make errors" +
                                    "on positive examples. It will not be added to the model. Stopping here.")

            # Compute the training risk decrease with respect to the previous iteration.
            # This expression was obtained by simplifying the difference between the number of training errors
<<<<<<< HEAD
            # of the previous iteration and the current iteration. For an attribute to be selectable, it must
            # have a difference greater than 0. If this difference is less or equal to 0, we want to discard
            # the attribute.
            # This has been commented out to use the training risk decrease only as a tiebreaker!
            training_risk_decrease = 1.0 * negative_cover_count - positive_error_count
            #utilities[training_risk_decrease <= 0] = -np.infty
           
            best_utility = np.max(utilities)
            # If the best attribute does not reduce the training risk, stop.
            if best_utility == -np.infty:
                self._verbose_print("The best attribute does not reduce the training risk. It will not be added to "
                                    "the model. Stopping here.")
                break

            # Find all the indexes of all attributs with the best utility
            best_utility_idx = np.where(utilities == best_utility)[0]
=======
            # of the previous iteration and the current iteration.
            training_risk_decrease = 1.0 * negative_cover_count[best_utility_idx] - positive_error_count[best_utility_idx]
>>>>>>> a045ce7b

            # Select the attribute which most decreases the training risk out of all the attributes of best utility
            best_attribute_idx = best_utility_idx[np.argmax(training_risk_decrease)]
            del best_utility_idx, training_risk_decrease

            self._verbose_print("Greatest utility is " + str(utilities[best_attribute_idx]))
            # Save the computation if verbose is off
            if self.verbose:
                self._verbose_print("There are " + str(n_best_utility_attributes - 1) +
                                    " attributes with the same utility.")
            del utilities

            appended_attribute = self._add_attribute_to_model(binary_attributes[best_attribute_idx])

            if model_append_callback is not None:
                model_append_callback(appended_attribute, best_attribute_idx)

            del appended_attribute

            # Get the best attribute's classification for each example
            best_attribute_classifications = attribute_classifications.get_column(best_attribute_idx)

            self._verbose_print("Discarding covered negative examples")
            # TODO: This is a workaround to issue #425 of h5py (Currently unsolved)
            # https://github.com/h5py/h5py/issues/425
            if len(negative_example_idx) > 1:
                negative_example_idx = negative_example_idx[
                    best_attribute_classifications[negative_example_idx] != 0]
            else:
                keep = best_attribute_classifications[negative_example_idx] != 0
                keep = keep.reshape((1,))
                negative_example_idx = negative_example_idx[keep]

            self._verbose_print("Discarding misclassified positive examples")
            # TODO: This is a workaround to issue #425 of h5py (Currently unsolved)
            # https://github.com/h5py/h5py/issues/425
            if len(positive_example_idx) > 1:
                positive_example_idx = positive_example_idx[
                    best_attribute_classifications[positive_example_idx] != 0]
            elif len(positive_example_idx) > 0:
                keep = best_attribute_classifications[positive_example_idx] != 0
                keep = keep.reshape((1,))
                positive_example_idx = positive_example_idx[keep]

            self._verbose_print("Remaining negative examples:" + str(len(negative_example_idx)))
            self._verbose_print("Remaining positive examples:" + str(len(positive_example_idx)))

    def predict(self, X):
        """
        Compute binary predictions.

        Parameters:
        -----------
        X: numpy_array, shape=(n_examples,)
            The feature vectors associated to some examples.

        Returns:
        --------
        predictions: numpy_array, shape=(n_examples,)
            The predicted class for each example.
        """
        return self._predict(X)

    def _append_conjunction_model(self, new_attribute):
        self.model.add(new_attribute)
        self._verbose_print("Attribute added to the model: " + str(new_attribute))
        return new_attribute

    def _append_disjunction_model(self, new_attribute):
        new_attribute = new_attribute.inverse()
        self.model.add(new_attribute)
        self._verbose_print("Attribute added to the model: " + str(new_attribute))
        return new_attribute

    def _get_example_idx_by_class_conjunction(self, y):
        positive_example_idx = np.where(y == 1)[0]
        negative_example_idx = np.where(y == 0)[0]
        return positive_example_idx, negative_example_idx

    def _get_example_idx_by_class_disjunction(self, y):
        positive_example_idx = np.where(y == 0)[0]
        negative_example_idx = np.where(y == 1)[0]
        return positive_example_idx, negative_example_idx

    def _is_fitted(self):
        return len(self.model) > 0

    def _predict(self, X):
        if not self._is_fitted():
            raise RuntimeError("A model must be fitted prior to calling predict.")
        return self._classes.take(self.model.predict(X))

    def _predict_proba(self, X):
        """
        Child classes must have the PROBABILISTIC_PREDICTIONS set to True to use this method.
        """
        if not self._is_fitted():
            raise RuntimeError("A model must be fitted prior to calling predict.")

        if not self._flags.get("PROBABILISTIC_PREDICTIONS", False):
            raise RuntimeError("The predictor does not support probabilistic predictions.")

        return self.model.predict_proba(X)

    def __str__(self):
        return _class_to_string(self)<|MERGE_RESOLUTION|>--- conflicted
+++ resolved
@@ -130,27 +130,8 @@
 
             # Compute the training risk decrease with respect to the previous iteration.
             # This expression was obtained by simplifying the difference between the number of training errors
-<<<<<<< HEAD
-            # of the previous iteration and the current iteration. For an attribute to be selectable, it must
-            # have a difference greater than 0. If this difference is less or equal to 0, we want to discard
-            # the attribute.
-            # This has been commented out to use the training risk decrease only as a tiebreaker!
-            training_risk_decrease = 1.0 * negative_cover_count - positive_error_count
-            #utilities[training_risk_decrease <= 0] = -np.infty
-           
-            best_utility = np.max(utilities)
-            # If the best attribute does not reduce the training risk, stop.
-            if best_utility == -np.infty:
-                self._verbose_print("The best attribute does not reduce the training risk. It will not be added to "
-                                    "the model. Stopping here.")
-                break
-
-            # Find all the indexes of all attributs with the best utility
-            best_utility_idx = np.where(utilities == best_utility)[0]
-=======
             # of the previous iteration and the current iteration.
             training_risk_decrease = 1.0 * negative_cover_count[best_utility_idx] - positive_error_count[best_utility_idx]
->>>>>>> a045ce7b
 
             # Select the attribute which most decreases the training risk out of all the attributes of best utility
             best_attribute_idx = best_utility_idx[np.argmax(training_risk_decrease)]
