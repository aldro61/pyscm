--- conflicted
+++ resolved
@@ -15,26 +15,7 @@
     n_bench_points = 5
     n_examples = 1000
     n_features = 100000
-<<<<<<< HEAD
-    times = []
-    nfs = []
-    for p in np.linspace(0.01, 1.0, 10):
-        nf = int(p * n_features)
-        X, y = make_classification(n_samples=n_examples, n_features=nf, n_classes=2,
-                                   random_state=np.random.RandomState(42))
-        clf = SetCoveringMachineClassifier(model_type="conjunction", p=1.0, max_rules=100)
-        t = time()
-        clf.fit(X, y)
-        took = time() - t
-        times.append(took)
-        nfs.append(nf)
-        print(nf)
-        print(took)
-        print()
-
-    plt.clf()
-    plt.plot(nfs, times)
-=======
+    
     avg_times = np.zeros(n_bench_points)
     nfs = [int(n_features * p) for p in np.linspace(0.01, 1.0, n_bench_points)]
     for _ in range(n_repeats):
@@ -51,12 +32,10 @@
 
     plt.clf()
     plt.plot(nfs, avg_times)
->>>>>>> 1bc9198d
     plt.xlabel("n features")
     plt.ylabel("time (seconds)")
     plt.title("Training time for %d <= n <= %d features (%d examples)" % (min(nfs), max(nfs), n_examples))
     plt.savefig("n_features.png", bbox_inches="tight")
-
 
 
 def increase_n_examples():
@@ -64,26 +43,7 @@
     n_bench_points = 5
     n_examples = 10000
     n_features = 1000
-<<<<<<< HEAD
-    times = []
-    n_exs = []
-    for p in np.linspace(0.01, 1.0, 10):
-        n_ex = int(p * n_examples)
-        X, y = make_classification(n_samples=n_ex, n_features=n_features, n_classes=2,
-                                   random_state=np.random.RandomState(42))
-        clf = SetCoveringMachineClassifier(model_type="conjunction", p=1.0, max_rules=100)
-        t = time()
-        clf.fit(X, y)
-        took = time() - t
-        times.append(took)
-        n_exs.append(n_ex)
-        print(n_ex)
-        print(took)
-        print()
-
-    plt.clf()
-    plt.plot(n_exs, times)
-=======
+    
     avg_times = np.zeros(n_bench_points)
     n_exs = [int(n_examples * p) for p in np.linspace(0.01, 1.0, n_bench_points)]
     for _ in range(n_repeats):
@@ -100,25 +60,14 @@
 
     plt.clf()
     plt.plot(n_exs, avg_times)
->>>>>>> 1bc9198d
     plt.xlabel("n examples")
     plt.ylabel("time (seconds)")
     plt.title("Training time for %d <= n <= %d examples (%d features)" % (min(n_exs), max(n_exs), n_features))
     plt.savefig("n_examples.png", bbox_inches="tight")
 
 
-
 if __name__ == '__main__':
-<<<<<<< HEAD
-    verbose = False
-
-    if verbose:
-        logging.basicConfig(level=logging.DEBUG,
-                            format="%(asctime)s.%(msecs)d %(levelname)s %(module)s - %(funcName)s: %(message)s")
-
-=======
     logging.basicConfig(level=logging.DEBUG,
                         format="%(asctime)s.%(msecs)d %(levelname)s %(module)s - %(funcName)s: %(message)s")
->>>>>>> 1bc9198d
     increase_n_examples()
-    increase_n_features()
+    increase_n_features()